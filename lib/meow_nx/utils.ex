defmodule MeowNx.Utils do
  @moduledoc false

  import Nx.Defn

  @doc """
  Given a 2-dimensional tensor swaps each consecutive
  pairs of rows.

  ## Examples

      iex> t = Nx.iota({4, 2}, axis: 0)
      iex> MeowNx.Utils.swap_adjacent_rows(t)
      #Nx.Tensor<
        s64[4][2]
        [
          [1, 1],
          [0, 0],
          [3, 3],
          [2, 2]
        ]
      >
  """
  defn swap_adjacent_rows(t) do
    {n, m} = Nx.shape(t)
    half_n = transform(n, &div(&1, 2))

    t
    |> Nx.reshape({half_n, 2, m})
    |> Nx.reverse(axes: [1])
    |> Nx.reshape({n, m})
  end

  @doc """
  Given a 2-dimensional tensor replicates each row into
  two adjacent rows.

  ## Examples

      iex> t = Nx.tensor([[0, 0], [1, 1]])
      iex> MeowNx.Utils.duplicate_rows(t)
      #Nx.Tensor<
        s64[4][2]
        [
          [0, 0],
          [0, 0],
          [1, 1],
          [1, 1]
        ]
      >
  """
  defn duplicate_rows(t) do
    {n, m} = Nx.shape(t)
    twice_n = transform(n, &(&1 * 2))

    t
    |> Nx.tile([1, 2])
    |> Nx.reshape({twice_n, m})
  end

  @doc """
  Returns the cumulative sum of elements in the given
  1-dimensional tensor.

  ## Examples

      iex> MeowNx.Utils.cumulative_sum(Nx.tensor([1, 2, 3, 4]))
      #Nx.Tensor<
        s64[4]
        [1, 3, 6, 10]
      >
  """
  defn cumulative_sum(t) do
    {n} = Nx.shape(t)
    Nx.dot(lower_triangular(n), t)
  end

  defnp lower_triangular(n) do
    Nx.less_equal(
      Nx.iota({n, n}, axis: 1),
      Nx.iota({n, n}, axis: 0)
    )
  end

<<<<<<< HEAD
  # Other

  @doc """
  Returns `Nx.Defn.jit/3` options based on the global
  configuration in context.
  """
  @spec jit_opts(Meow.Op.Context.t()) :: keyword()
  def jit_opts(ctx) do
    if opts = ctx.global_opts[:jit_opts] do
      opts
    else
      if Code.ensure_loaded?(EXLA) do
        [compiler: EXLA]
      else
        []
      end
=======
  # Macros for use in defn

  @doc """
  Normalizes the given size with respect to the base tensor.

  The size may be either:

    * integer - an absolute size

    * float - a relative size, fraction of the base size

  The base size is taken from the first dimension of the
  given tensor.

  ## Options

    * `:limit_to_base` - enforces that the resulting size
      must not exceed the base size
  """
  defmacro resolve_n(n, base_t, opts \\ []) do
    quote bind_quoted: [n: n, base_t: base_t, opts: opts] do
      base_n = base_t |> Nx.shape() |> elem(0)

      Nx.Defn.Kernel.transform({n, base_n}, fn {n, base_n} ->
        MeowNx.Utils.do_resolve_n(n, base_n, opts)
      end)
    end
  end

  @doc false
  def do_resolve_n(n, base_n, opts) when is_float(n) do
    n = round(base_n * n)
    validate_n!(n, base_n, opts)
    n
  end

  def do_resolve_n(n, base_n, opts) when is_integer(n) do
    validate_n!(n, base_n, opts)
    n
  end

  defp validate_n!(n, base_n, opts) do
    if n < 0 do
      raise ArgumentError, "expected size to be a positive number, but resolved to: #{n}"
    end

    if opts[:limit_to_base] && n > base_n do
      raise ArgumentError, "expected size to not exceed the base size, but #{n} > #{base_n}"
>>>>>>> c2465798
    end
  end
end<|MERGE_RESOLUTION|>--- conflicted
+++ resolved
@@ -82,24 +82,6 @@
     )
   end
 
-<<<<<<< HEAD
-  # Other
-
-  @doc """
-  Returns `Nx.Defn.jit/3` options based on the global
-  configuration in context.
-  """
-  @spec jit_opts(Meow.Op.Context.t()) :: keyword()
-  def jit_opts(ctx) do
-    if opts = ctx.global_opts[:jit_opts] do
-      opts
-    else
-      if Code.ensure_loaded?(EXLA) do
-        [compiler: EXLA]
-      else
-        []
-      end
-=======
   # Macros for use in defn
 
   @doc """
@@ -148,7 +130,25 @@
 
     if opts[:limit_to_base] && n > base_n do
       raise ArgumentError, "expected size to not exceed the base size, but #{n} > #{base_n}"
->>>>>>> c2465798
+    end
+  end
+
+  # Other
+
+  @doc """
+  Returns `Nx.Defn.jit/3` options based on the global
+  configuration in context.
+  """
+  @spec jit_opts(Meow.Op.Context.t()) :: keyword()
+  def jit_opts(ctx) do
+    if opts = ctx.global_opts[:jit_opts] do
+      opts
+    else
+      if Code.ensure_loaded?(EXLA) do
+        [compiler: EXLA]
+      else
+        []
+      end
     end
   end
 end